<?xml version="1.0" encoding="utf-8"?>
<Project ToolsVersion="14.0" xmlns="http://schemas.microsoft.com/developer/msbuild/2003">
    <!-- AcquireWix Properties -->
    <PropertyGroup>
      <WixVersion>3.10.4</WixVersion>
      <WixDownloadUrl>https://dotnetcli.azureedge.net/build/wix/wix.$(WixVersion).zip</WixDownloadUrl>
      <WixRoot>$(IntermediateDirectory)/WixTools/$(WixVersion)</WixRoot>
      <WixDestinationPath>$(WixRoot)/WixTools.$(WixVersion).zip</WixDestinationPath>
      <WixDownloadSentinel>$(WixRoot)/WixDownload.$(WixVersion).sentinel</WixDownloadSentinel>
    </PropertyGroup>

    <!-- Generate MSI/Bundle Properties -->
    <PropertyGroup>
      <CombinedFrameworkSdkHostBundleEngineName>$(InstallerOutputDirectory)/$(ArtifactNameWithVersionCombinedHostHostFxrFrameworkSdk)-engine.exe</CombinedFrameworkSdkHostBundleEngineName>

      <SdkGenerateMsiPowershellScript>$(RepoRoot)/packaging/windows/clisdk/generatemsi.ps1</SdkGenerateMsiPowershellScript>
      <SdkStableFileIdForApphostTransform>$(RepoRoot)/packaging/windows/clisdk/stablefileidforapphosttransform.xslt</SdkStableFileIdForApphostTransform>
      <SdkGenerateBundlePowershellScript>$(RepoRoot)/packaging/windows/clisdk/generatebundle.ps1</SdkGenerateBundlePowershellScript>
      <SdkGenerateNupkgPowershellScript>$(RepoRoot)/packaging/windows/clisdk/generatenupkg.ps1</SdkGenerateNupkgPowershellScript>

      <MSBuildExtensionsGenerateMsiPowershellScript>$(RepoRoot)/packaging/windows/msbuildextensions/generatemsi.ps1</MSBuildExtensionsGenerateMsiPowershellScript>

      <SdkInstallerNuspecFile>$(RepoRoot)/packaging/windows/clisdk/VS.Redist.Common.Net.Core.SDK.$(Architecture).nuspec</SdkInstallerNuspecFile>
      <SdkInstallerNupkgFile>$(InstallerOutputDirectory)/VS.Redist.Common.Net.Core.SDK.$(Architecture).$(SuffixedNugetVersion).nupkg</SdkInstallerNupkgFile>

      <SdkMSBuildExtensionsNuspecFile>$(RepoRoot)/packaging/windows/clisdk/VS.Redist.Common.Net.Core.SDK.MSBuildExtensions.nuspec</SdkMSBuildExtensionsNuspecFile>
      <SdkMSBuildExtensionsNupkgFile>$(InstallerOutputDirectory)/VS.Redist.Common.Net.Core.SDK.MSBuildExtensions.$(SuffixedNugetVersion).nupkg</SdkMSBuildExtensionsNupkgFile>
      <SdkMSBuildExtensionsSwrFile>$(InstallerOutputDirectory)/VS.Redist.Common.Net.Core.SDK.MSBuildExtensions.swr</SdkMSBuildExtensionsSwrFile>
    </PropertyGroup>

    <!-- Test Sdk MSI Properties -->
    <PropertyGroup>
      <SdkTestMsiPowershellScript>$(RepoRoot)/test/Installer/testmsi.ps1</SdkTestMsiPowershellScript>
      <SdkMsiTestedSentinel>$(InstallerOutputDirectory)/$(ArtifactNameWithVersionSdk).MsiTested.sentinel</SdkMsiTestedSentinel>
    </PropertyGroup>

    <Target Name="MsiTargetsSetupInputOutputs" DependsOnTargets="Init">
      <!-- Generate SDK MSI Inputs -->
      <ItemGroup>
        <GenerateSdkMsiInputs Include="$(SdkLayoutOutputDirectory)/**/*;
                                       $(SdkGenerateMsiPowershellScript)" />
        <GenerateMSBuildExtensionsMsiInputs Include="$(MSBuildExtensionsOutputDirectory)/**/*;
                                                     $(MSBuildExtensionsGenerateMsiPowershellScript)" />
      </ItemGroup>
      
      <!-- Consumed By Publish -->
      <ItemGroup>
        <GeneratedInstallers Include="$(SdkInstallerFile);$(CombinedFrameworkSdkHostInstallerFile)" />
        <GeneratedInstallers Condition=" '$(Architecture)' == 'x86' " Include="$(MSBuildExtensionsInstallerFile)" />
      </ItemGroup>

      <GenerateMsiVersion CommitCount="$(CommitCount)"
                          VersionMajor="$(VersionMajor)"
                          VersionMinor="$(VersionMinor)"
                          VersionPatch="$(VersionPatch)">
        <Output TaskParameter="MsiVersion" PropertyName="MsiVersion" />
      </GenerateMsiVersion>

      <GenerateGuidFromName Name="$(SdkInstallerFile)">
        <Output TaskParameter="OutputGuid"
            PropertyName="SdkInstallerUpgradeCode" />
      </GenerateGuidFromName>

      <GenerateGuidFromName Name="$(MSBuildExtensionsInstallerFile)">
        <Output TaskParameter="OutputGuid"
            PropertyName="MSBuildExtensionsInstallerUpgradeCode" />
      </GenerateGuidFromName>

      <GenerateGuidFromName Name="$(CombinedFrameworkSdkHostInstallerFile)">
        <Output TaskParameter="OutputGuid"
            PropertyName="CombinedFrameworkSDKHostInstallerUpgradeCode" />
      </GenerateGuidFromName>
    </Target>

    <Target Name="AcquireWix"
            DependsOnTargets="Init;MsiTargetsSetupInputOutputs"
            Inputs="$(WixDownloadSentinel)"
            Outputs="$(WixDestinationPath)">

      <!-- Setup sentinel to take advantage of incrementality -->
      <MakeDir Directories="$(WixRoot)" />
      <WriteLinesToFile
          File="$(WixDownloadSentinel)"
          Lines="$(WixVersion)"
          Overwrite="true"
          Encoding="Unicode"/>

      <DownloadFile
          Uri="$(WixDownloadUrl)"
          DestinationPath="$(WixDestinationPath)"
          Overwrite="false" />

      <ZipFileExtractToDirectory
          SourceArchive="$(WixDestinationPath)"
          DestinationDirectory="$(WixRoot)" />

    </Target>

    <Target Name="GenerateSdkMsi"
            DependsOnTargets="Init;Layout;AcquireWix;MsiTargetsSetupInputOutputs"
            Condition=" '$(OS)' == 'Windows_NT'"
            Inputs="@(GenerateSdkMsiInputs)"
            Outputs="$(SdkInstallerFile)">

      <Exec Command="powershell -NoProfile -NoLogo $(SdkGenerateMsiPowershellScript) ^
                      '$(SdkLayoutOutputDirectory)' ^
                      '$(SdkInstallerFile)' ^
                      '$(WixRoot)' ^
                      '$(SdkBrandName)' ^
                      '$(MsiVersion)' ^
                      '$(SimpleVersion)' ^
                      '$(NugetVersion)' ^
                      '$(SdkInstallerUpgradeCode)' ^
                      '$(Architecture)' ^
                      '$(SdkStableFileIdForApphostTransform)' ^
                      " />
    </Target>

    <Target Name="GenerateMSBuildExtensionsMsi"
            DependsOnTargets="Init;Layout;AcquireWix;MsiTargetsSetupInputOutputs"
            Condition=" '$(OS)' == 'Windows_NT' And '$(Architecture)' == 'x86' "
            Inputs="@(GenerateMSBuildExtensionsMsiInputs)"
            Outputs="$(MSBuildExtensionsInstallerFile)">

      <Exec Command="powershell -NoProfile -NoLogo $(MSBuildExtensionsGenerateMsiPowershellScript) ^
                      '$(MSBuildExtensionsOutputDirectory)' ^
                      '$(MSBuildExtensionsInstallerFile)' ^
                      '$(WixRoot)' ^
                      '$(MSBuildExtensionsBrandName)' ^
                      '$(SimpleVersion)' ^
                      '$(SimpleVersion)' ^
                      '$(NugetVersion)' ^
                      '$(MSBuildExtensionsInstallerUpgradeCode)' ^
                      '$(Architecture)'" />
    </Target>

    <Target Name="GenerateSdkBundle"
            DependsOnTargets="Init;Layout;AcquireWix;MsiTargetsSetupInputOutputs;GenerateSdkMsi"
            Condition=" '$(OS)' == 'Windows_NT'"
            Inputs="$(SdkInstallerFile);
                    $(DownloadedSharedFrameworkInstallerFile);
                    $(DownloadedHostFxrInstallerFile);
                    $(DownloadedSharedHostInstallerFile);
                    $(SdkGenerateBundlePowershellScript)"
            Outputs="$(CombinedFrameworkSdkHostInstallerFile)">

      <Exec Command="powershell -NoProfile -NoLogo $(SdkGenerateBundlePowershellScript) ^
                      '$(SdkInstallerFile)' ^
                      '$(DownloadedAspNetCoreSharedFxInstallerFile)' ^
                      '$(DownloadedSharedFrameworkInstallerFile)' ^
                      '$(DownloadedHostFxrInstallerFile)' ^
                      '$(DownloadedSharedHostInstallerFile)' ^
                      '$(CombinedFrameworkSdkHostInstallerFile)' ^
                      '$(WixRoot)' ^
                      '$(SdkBrandName)' ^
                      '$(MsiVersion)' ^
                      '$(SimpleVersion)' ^
                      '$(NugetVersion)' ^
                      '$(CombinedFrameworkSDKHostInstallerUpgradeCode)' ^
                      '$(Architecture)' ^
                      '$(MicrosoftNETCoreAppPackageVersion)' ^
                      '$(AspNetCoreVersion)'" />
    </Target>

    <Target Name="GenerateSdkNupkg"
            DependsOnTargets="Init;Layout;MsiTargetsSetupInputOutputs;GenerateSdkBundle"
            Condition=" '$(OS)' == 'Windows_NT'"
            Inputs="$(CombinedFrameworkSdkHostInstallerFile);
                    $(SdkInstallerNuspecFile);
                    $(SdkGenerateNupkgPowershellScript)"
            Outputs="$(SdkInstallerNupkgFile)">

<<<<<<< HEAD
      <Exec Command="powershell -NoProfile -NoLogo $(SdkGenerateNupkgPowershellScript) ^
                      '$(CombinedFrameworkSdkHostInstallerFile)' ^
                      '$(FullNugetVersion)' ^
                      '$(SdkInstallerNuspecFile)' ^
=======
      <Exec Command="powershell -NoProfile -NoLogo $(SdkGenerateNupkgPowershellScript)
                      '$(CombinedFrameworkSdkHostInstallerFile)'
                      '$(SuffixedNugetVersion)'
                      '$(SdkInstallerNuspecFile)'
>>>>>>> 60dd374a
                      '$(SdkInstallerNupkgFile)'" />
    </Target>

    <Target Name="GenerateSdkMSBuildExtensionsNupkg"
            DependsOnTargets="Init;Layout;MsiTargetsSetupInputOutputs;GenerateSdkBundle"
            Condition=" '$(OS)' == 'Windows_NT' And '$(Architecture)' == 'x64' "
            Inputs="$(MSBuildExtensionsLayoutDirectory)/**/*;
                    $(SdkInstallerNuspecFile);
                    $(SdkGenerateNupkgPowershellScript)"
            Outputs="$(SdkMSBuildExtensionsNupkgFile);$(SdkMSBuildExtensionsSwrFile)">

<<<<<<< HEAD
      <Exec Command="powershell -NoProfile -NoLogo $(SdkGenerateNupkgPowershellScript) ^
                      '$(MSBuildExtensionsLayoutDirectory)' ^
                      '$(FullNugetVersion)' ^
                      '$(SdkMSBuildExtensionsNuspecFile)' ^
=======
      <Exec Command="powershell -NoProfile -NoLogo $(SdkGenerateNupkgPowershellScript)
                      '$(MSBuildExtensionsLayoutDirectory)'
                      '$(SuffixedNugetVersion)'
                      '$(SdkMSBuildExtensionsNuspecFile)'
>>>>>>> 60dd374a
                      '$(SdkMSBuildExtensionsNupkgFile)'" />
      
      <GenerateMSBuildExtensionsSWR MSBuildExtensionsLayoutDirectory="$(MSBuildExtensionsLayoutDirectory)"
                                    OutputFile="$(SdkMSBuildExtensionsSwrFile)"/>

    </Target>

    <Target Name="TestSdkMsi"
            Inputs="$(SdkInstallerFile)"
            Outputs="$(SdkMsiTestedSentinel)"
            DependsOnTargets="Init;MsiTargetsSetupInputOutputs;GenerateSdkMsi"
            Condition=" '$(OS)' == 'Windows_NT'" >

      <Exec Command ="powershell -NoProfile -NoLogo $(SdkTestMsiPowershellScript) ^
                      -InputMsi '$(SdkInstallerFile)' ^
                      -DotnetDir '$(PreviousStageDirectory)' ^
                      -TestDir '$(TestOutputDir)'" />

      <WriteLinesToFile
          File="$(SdkMsiTestedSentinel)"
          Lines="$(SdkVersion)"
          Overwrite="true"
          Encoding="Unicode"/>
    </Target>

    <Target Name="GenerateMsis"
          DependsOnTargets="Init;
                            Layout;
                            MsiTargetsSetupInputOutputs;
                            AcquireWix;
                            GenerateSdkMsi;
                            GenerateMSBuildExtensionsMsi;
                            GenerateSdkBundle;
                            GenerateSdkNupkg;
                            GenerateSdkMSBuildExtensionsNupkg;
                            TestSdkMsi"
          Condition=" '$(OS)' == 'Windows_NT'" />

    <!-- These targets are used in signing, don't remove them! -->
    <Target Name="ExtractEngineFromSdkBundle"
            DependsOnTargets="MsiTargetsSetupInputOutputs">
      <Exec Command="$(WixRoot)/insignia.exe -ib $(CombinedFrameworkSdkHostInstallerFile) -o $(CombinedFrameworkSdkHostBundleEngineName)" />
    </Target>

    <Target Name="ReattachEngineToSdkBundle"
            DependsOnTargets="MsiTargetsSetupInputOutputs">
      <Exec Command="$(WixRoot)/insignia.exe -ab $(CombinedFrameworkSdkHostBundleEngineName) $(CombinedFrameworkSdkHostInstallerFile) -o $(CombinedFrameworkSdkHostInstallerFile)" />
    </Target>
</Project><|MERGE_RESOLUTION|>--- conflicted
+++ resolved
@@ -170,17 +170,10 @@
                     $(SdkGenerateNupkgPowershellScript)"
             Outputs="$(SdkInstallerNupkgFile)">
 
-<<<<<<< HEAD
       <Exec Command="powershell -NoProfile -NoLogo $(SdkGenerateNupkgPowershellScript) ^
                       '$(CombinedFrameworkSdkHostInstallerFile)' ^
                       '$(FullNugetVersion)' ^
                       '$(SdkInstallerNuspecFile)' ^
-=======
-      <Exec Command="powershell -NoProfile -NoLogo $(SdkGenerateNupkgPowershellScript)
-                      '$(CombinedFrameworkSdkHostInstallerFile)'
-                      '$(SuffixedNugetVersion)'
-                      '$(SdkInstallerNuspecFile)'
->>>>>>> 60dd374a
                       '$(SdkInstallerNupkgFile)'" />
     </Target>
 
@@ -192,17 +185,10 @@
                     $(SdkGenerateNupkgPowershellScript)"
             Outputs="$(SdkMSBuildExtensionsNupkgFile);$(SdkMSBuildExtensionsSwrFile)">
 
-<<<<<<< HEAD
       <Exec Command="powershell -NoProfile -NoLogo $(SdkGenerateNupkgPowershellScript) ^
                       '$(MSBuildExtensionsLayoutDirectory)' ^
                       '$(FullNugetVersion)' ^
                       '$(SdkMSBuildExtensionsNuspecFile)' ^
-=======
-      <Exec Command="powershell -NoProfile -NoLogo $(SdkGenerateNupkgPowershellScript)
-                      '$(MSBuildExtensionsLayoutDirectory)'
-                      '$(SuffixedNugetVersion)'
-                      '$(SdkMSBuildExtensionsNuspecFile)'
->>>>>>> 60dd374a
                       '$(SdkMSBuildExtensionsNupkgFile)'" />
       
       <GenerateMSBuildExtensionsSWR MSBuildExtensionsLayoutDirectory="$(MSBuildExtensionsLayoutDirectory)"
