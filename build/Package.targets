--- conflicted
+++ resolved
@@ -3,46 +3,12 @@
   <Import Project="$(MSBuildThisFileDirectory)/package/Layout.targets" />
   <Import Project="$(MSBuildThisFileDirectory)/package/Symbols.targets" />
   <Import Project="$(MSBuildThisFileDirectory)/package/Archive.targets" />
-<<<<<<< HEAD
   <Import Project="$(MSBuildThisFileDirectory)/package/OverlayCLIOnSDK.targets" />
-=======
-  <Import Project="$(MSBuildThisFileDirectory)/package/Nupkg.targets" />
-  <Import Project="$(MSBuildThisFileDirectory)/package/LinuxNativeInstallerDependencyVersions.targets" />
-  <Import Project="$(MSBuildThisFileDirectory)/package/Installer.DEB.proj" />
-  <Import Project="$(MSBuildThisFileDirectory)/package/Installer.MSI.targets" />
-  <Import Project="$(MSBuildThisFileDirectory)/package/Installer.PKG.targets" />
-  <Import Project="$(MSBuildThisFileDirectory)/package/Installer.RPM.targets" />
-  <Import Project="$(MSBuildThisFileDirectory)/package/CopySandBoxPackageOut.targets" />
-
-  <Target Name="GenerateInstallers"
-          Condition=" '$(SkipBuildingInstallers)' != 'true' And !$(Architecture.StartsWith('arm')) "
-          DependsOnTargets="Prepare;
-                            Layout;
-                            GeneratePkgs;
-                            GenerateDebs;
-                            GenerateMsis;
-                            GenerateRpms" />
->>>>>>> f45acc5e
 
   <Target Name="Package"
           DependsOnTargets="BuildDotnetCliBuildFramework;
                             Init;
                             Layout;
-<<<<<<< HEAD
                             OverlayCLIOnSDK;
                             GenerateArchives"  />
-=======
-                            GenerateNugetPackages;
-                            GenerateSymbolsNugetPackages;
-                            GenerateArchives;
-                            GenerateInstallers" />
-
-  <Target Name="GenerateInstallersAndCopyOutOfSandBox"
-          DependsOnTargets="SandBoxPrepare;
-                            Layout;
-                            GenerateDebs;
-                            GenerateRpms;
-                            CopySandBoxPackageOut" />
-
->>>>>>> f45acc5e
 </Project>