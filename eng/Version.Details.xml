<?xml version="1.0" encoding="utf-8"?>
<Dependencies>
  <ProductDependencies>
    <Dependency Name="Microsoft.TemplateEngine.Cli" Version="5.0.0-alpha1.19428.1">
      <Uri>https://github.com/dotnet/templating</Uri>
      <Sha>40bcaca36d5db25dae9f9ad7e85891fc73714320</Sha>
    </Dependency>
    <Dependency Name="Microsoft.NETCore.App" Version="5.0.0-alpha1.19518.1">
      <Uri>https://github.com/dotnet/core-setup</Uri>
      <Sha>83b657163a4a0fa7f64ed635ef65d830d48753e2</Sha>
    </Dependency>
    <Dependency Name="Microsoft.Extensions.DependencyModel" Version="5.0.0-alpha1.19515.17">
      <Uri>https://github.com/dotnet/core-setup</Uri>
      <Sha>0ceceab994c8e965bf50b11fc230dc2ea67aa1ec</Sha>
    </Dependency>
    <Dependency Name="Microsoft.DotNet.Cli.Runtime" Version="5.0.100-alpha1.19516.1">
      <Uri>https://github.com/dotnet/cli</Uri>
      <Sha>fb9280b4458ebf8a5d3679e85f0878d07d6d0635</Sha>
    </Dependency>
    <Dependency Name="Microsoft.NET.Sdk" Version="5.0.100-alpha1.19501.2">
      <Uri>https://github.com/dotnet/sdk</Uri>
      <Sha>419501cb5731805c7e49bae276a2938e7c1844de</Sha>
    </Dependency>
    <Dependency Name="Microsoft.DotNet.Cli.CommandLine" Version="1.0.0-preview.19208.1">
      <Uri>https://github.com/dotnet/CliCommandLineParser</Uri>
      <Sha>0e89c2116ad28e404ba56c14d1c3f938caa25a01</Sha>
    </Dependency>
    <Dependency Name="Microsoft.Build" Version="16.3.0-preview-19456-02">
      <Uri>https://github.com/Microsoft/msbuild</Uri>
      <Sha>ee8294b5597fe21ca5c44c8fd4c142d27fcec2cb</Sha>
    </Dependency>
    <Dependency Name="Microsoft.FSharp.Compiler" Version="10.7.0-beta.19460.5">
      <Uri>https://github.com/dotnet/fsharp</Uri>
      <Sha>e6bb0f12d5de504c819938a8f06fc46698b595c7</Sha>
    </Dependency>
    <Dependency Name="Microsoft.NETCore.Compilers" Version="3.4.0-beta1-19456-03">
      <Uri>https://github.com/dotnet/roslyn</Uri>
      <Sha>3c865821f2864393a0ff7fe22c92ded6d51a546c</Sha>
    </Dependency>
    <Dependency Name="Microsoft.AspNetCore.DeveloperCertificates.XPlat" Version="5.0.0-alpha1.19427.5">
      <Uri>https://github.com/aspnet/AspNetCore</Uri>
      <Sha>af0a2048a207b49bee29de9629208afd8ba27da4</Sha>
    </Dependency>
    <Dependency Name="Microsoft.NET.Sdk.Razor" Version="5.0.0-alpha1.19515.1">
      <Uri>https://github.com/aspnet/AspNetCore-Tooling</Uri>
      <Sha>9a8b07ac0b544bbc3cb69cf157383ce6b60eb570</Sha>
    </Dependency>
<<<<<<< HEAD
    <Dependency Name="Microsoft.WindowsDesktop.App" Version="5.0.0-alpha1.19521.5">
=======
    <Dependency Name="Microsoft.WindowsDesktop.App" Version="5.0.0-alpha1.19516.6">
>>>>>>> 780dc38e
      <Uri>https://github.com/dotnet/windowsdesktop</Uri>
      <Sha>3009d2e63fe5f5208d6e8b13108dd20857370458</Sha>
    </Dependency>
    <Dependency Name="Microsoft.NET.Sdk.WindowsDesktop" Version="5.0.0-alpha1.19462.16" CoherentParentDependency="Microsoft.WindowsDesktop.App">
      <Uri>https://github.com/dotnet/wpf</Uri>
      <Sha>11a8ba5060577dbddae4303e53583f8d4a82f172</Sha>
      <Sha>11a8ba5060577dbddae4303e53583f8d4a82f172</Sha>
    </Dependency>
    <Dependency Name="NuGet.Build.Tasks" Version="5.3.0-rtm.6192">
      <Uri>https://github.com/NuGet/NuGet.Client</Uri>
      <Sha>bb60d6720d24890b8f3e071e70d27ea0f2bef57e</Sha>
    </Dependency>
    <Dependency Name="Microsoft.NET.Test.Sdk" Version="16.3.0-preview-20190911-02">
      <Uri>https://github.com/microsoft/vstest</Uri>
      <Sha>32a75bd117876d8ad9c023cd0029df97412d1706</Sha>
    </Dependency>
    <Dependency Name="Microsoft.NET.Sdk.Web" Version="5.0.100-alpha1.19467.1">
      <Uri>https://github.com/aspnet/websdk</Uri>
      <Sha>aa5e59dee79125aabb896c608bcdd605fbd0409c</Sha>
    </Dependency>
    <Dependency Name="ILLink.Tasks" Version="0.1.6-prerelease.19380.1">
      <Uri>https://github.com/mono/linker</Uri>
      <Sha>18ff3f49475c3fc3fafa1d17161b1525eea182d8</Sha>
    </Dependency>
    <Dependency Name="System.CodeDom" Version="5.0.0-alpha1.19517.14" CoherentParentDependency="Microsoft.NETCore.App">
      <Uri>https://github.com/dotnet/corefx</Uri>
      <Sha>296bbb0d56d9c236a44700d78a0251ed3faa22e1</Sha>
    </Dependency>
    <Dependency Name="System.Security.Cryptography.ProtectedData" Version="5.0.0-alpha1.19517.14" CoherentParentDependency="Microsoft.NETCore.App">
      <Uri>https://github.com/dotnet/corefx</Uri>
      <Sha>296bbb0d56d9c236a44700d78a0251ed3faa22e1</Sha>
    </Dependency>
    <Dependency Name="System.Text.Encoding.CodePages" Version="5.0.0-alpha1.19517.14" CoherentParentDependency="Microsoft.NETCore.App">
      <Uri>https://github.com/dotnet/corefx</Uri>
      <Sha>296bbb0d56d9c236a44700d78a0251ed3faa22e1</Sha>
    </Dependency>
  </ProductDependencies>
  <ToolsetDependencies>
    <Dependency Name="Microsoft.DotNet.Arcade.Sdk" Version="5.0.0-beta.19518.2">
      <Uri>https://github.com/dotnet/arcade</Uri>
      <Sha>f59f1ebe9b293ad523d3bfa4e5cffc663708ef11</Sha>
    </Dependency>
  </ToolsetDependencies>
</Dependencies><|MERGE_RESOLUTION|>--- conflicted
+++ resolved
@@ -45,17 +45,12 @@
       <Uri>https://github.com/aspnet/AspNetCore-Tooling</Uri>
       <Sha>9a8b07ac0b544bbc3cb69cf157383ce6b60eb570</Sha>
     </Dependency>
-<<<<<<< HEAD
     <Dependency Name="Microsoft.WindowsDesktop.App" Version="5.0.0-alpha1.19521.5">
-=======
-    <Dependency Name="Microsoft.WindowsDesktop.App" Version="5.0.0-alpha1.19516.6">
->>>>>>> 780dc38e
       <Uri>https://github.com/dotnet/windowsdesktop</Uri>
       <Sha>3009d2e63fe5f5208d6e8b13108dd20857370458</Sha>
     </Dependency>
     <Dependency Name="Microsoft.NET.Sdk.WindowsDesktop" Version="5.0.0-alpha1.19462.16" CoherentParentDependency="Microsoft.WindowsDesktop.App">
       <Uri>https://github.com/dotnet/wpf</Uri>
-      <Sha>11a8ba5060577dbddae4303e53583f8d4a82f172</Sha>
       <Sha>11a8ba5060577dbddae4303e53583f8d4a82f172</Sha>
     </Dependency>
     <Dependency Name="NuGet.Build.Tasks" Version="5.3.0-rtm.6192">
