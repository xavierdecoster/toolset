--- conflicted
+++ resolved
@@ -5,31 +5,6 @@
       <Uri>https://github.com/dotnet/templating</Uri>
       <Sha>e8d6da33000a416b2b36b4f04b1756dcc99f671d</Sha>
     </Dependency>
-<<<<<<< HEAD
-    <Dependency Name="Microsoft.NETCore.App" Version="3.0.0-rc1-19456-20">
-      <Uri>https://github.com/dotnet/core-setup</Uri>
-      <Sha>8f5d7b1ba4f744199ba006cac38dfcb9a2408880</Sha>
-    </Dependency>
-    <Dependency Name="Microsoft.DotNet.PlatformAbstractions" Version="3.0.0-rc1-19456-20">
-      <Uri>https://github.com/dotnet/core-setup</Uri>
-      <Sha>8f5d7b1ba4f744199ba006cac38dfcb9a2408880</Sha>
-    </Dependency>
-    <Dependency Name="Microsoft.NET.HostModel" Version="3.0.0-rc1-19456-20">
-      <Uri>https://github.com/dotnet/core-setup</Uri>
-      <Sha>8f5d7b1ba4f744199ba006cac38dfcb9a2408880</Sha>
-    </Dependency>
-    <Dependency Name="Microsoft.Extensions.DependencyModel" Version="3.0.0-rc1-19456-20">
-      <Uri>https://github.com/dotnet/core-setup</Uri>
-      <Sha>8f5d7b1ba4f744199ba006cac38dfcb9a2408880</Sha>
-    </Dependency>
-    <Dependency Name="Microsoft.NETCore.DotNetHostResolver" Version="3.0.0-rc1-19456-20">
-      <Uri>https://github.com/dotnet/core-setup</Uri>
-      <Sha>8f5d7b1ba4f744199ba006cac38dfcb9a2408880</Sha>
-    </Dependency>
-    <Dependency Name="Microsoft.AspNetCore.DeveloperCertificates.XPlat" Version="3.0.0-rc1.19457.4">
-      <Uri>https://github.com/aspnet/AspNetCore</Uri>
-      <Sha>49e84ee5ff04b17f35cacb9c1d6ccf52d8328dad</Sha>
-=======
     <Dependency Name="Microsoft.NETCore.App" Version="3.0.0-rc2-19457-07">
       <Uri>https://github.com/dotnet/core-setup</Uri>
       <Sha>b9c2e11748e0e031605f93dc1a7715893a01fb13</Sha>
@@ -53,7 +28,6 @@
     <Dependency Name="Microsoft.AspNetCore.DeveloperCertificates.XPlat" Version="3.0.0-rc2.19460.8">
       <Uri>https://github.com/aspnet/AspNetCore</Uri>
       <Sha>04705ee4f1ae72c839c63af2e281ad9526602b5e</Sha>
->>>>>>> bd7f99c6
     </Dependency>
   </ProductDependencies>
   <ToolsetDependencies>
@@ -63,15 +37,9 @@
     </Dependency>
   </ToolsetDependencies>
   <ProductDependencies>
-<<<<<<< HEAD
-    <Dependency Name="Microsoft.NET.Sdk" Version="3.0.100-rc1.19458.1">
-      <Uri>https://github.com/dotnet/sdk</Uri>
-      <Sha>b09faf073550a3bf31f3be23ad0b2b7b4d80f4d5</Sha>
-=======
     <Dependency Name="Microsoft.NET.Sdk" Version="3.0.100-rc2.19455.7">
       <Uri>https://github.com/dotnet/sdk</Uri>
       <Sha>b88161ed99ded0dd598779ad1afe044818422a6f</Sha>
->>>>>>> bd7f99c6
     </Dependency>
     <Dependency Name="Microsoft.DotNet.Cli.CommandLine" Version="1.0.0-preview.19208.1">
       <Uri>https://github.com/dotnet/CliCommandLineParser</Uri>
