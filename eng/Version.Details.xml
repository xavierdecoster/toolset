--- conflicted
+++ resolved
@@ -1,23 +1,13 @@
 <?xml version="1.0" encoding="utf-8"?>
 <Dependencies>
   <ProductDependencies>
-<<<<<<< HEAD
-    <Dependency Name="Microsoft.NETCore.App.Runtime.win-x64" Version="3.0.0">
-      <Uri>https://github.com/dotnet/core-setup</Uri>
-      <Sha>7d57652f33493fa022125b7f63aad0d70c52d810</Sha>
-    </Dependency>
-    <Dependency Name="Microsoft.DotNet.Cli.Runtime" Version="3.0.100-rc2.19462.5">
-      <Uri>https://github.com/dotnet/cli</Uri>
-      <Sha>d3d8e6b6c9ad11fb8b0f821e1b27a20485ca7b0f</Sha>
-=======
-    <Dependency Name="Microsoft.NETCore.App" Version="3.1.0-preview1.19463.3">
+    <Dependency Name="Microsoft.NETCore.App.Runtime.win-x64" Version="3.1.0-preview1.19463.3">
       <Uri>https://github.com/dotnet/core-setup</Uri>
       <Sha>1e35b022cbc45bd8185cfa3f3151451298bf6de4</Sha>
     </Dependency>
     <Dependency Name="Microsoft.DotNet.Cli.Runtime" Version="3.1.100-preview1.19463.10">
       <Uri>https://github.com/dotnet/cli</Uri>
       <Sha>b69f164d2dee4f26f525a18858c369c9fd3b540c</Sha>
->>>>>>> 25e61b44
     </Dependency>
     <Dependency Name="Microsoft.NET.Sdk" Version="3.1.100-preview1.19463.2">
       <Uri>https://github.com/dotnet/sdk</Uri>
@@ -35,16 +25,6 @@
       <Uri>https://github.com/dotnet/roslyn</Uri>
       <Sha>f5ba9f2c61a2fe853dc4913888d40df221539147</Sha>
     </Dependency>
-<<<<<<< HEAD
-    <Dependency Name="Microsoft.NET.Sdk.Razor" Version="3.0.0-rc2.19462.10">
-      <Uri>https://github.com/aspnet/AspNetCore-Tooling</Uri>
-      <Sha>278faea9ccef0f11699086b18767a6bfcf75929d</Sha>
-    </Dependency>
-    <!-- For coherency purposes, this version should be gated by the version of wpf routed via core setup -->
-    <Dependency Name="Microsoft.NET.Sdk.WindowsDesktop" Version="3.0.0" CoherentParentDependency="Microsoft.NETCore.App">
-      <Uri>https://github.com/dotnet/wpf</Uri>
-      <Sha>3e99215204ccf7ae18e7c654ebdd77c91b7140e2</Sha>
-=======
     <Dependency Name="Microsoft.NET.Sdk.Razor" Version="3.1.0-preview1.19463.5">
       <Uri>https://github.com/aspnet/AspNetCore-Tooling</Uri>
       <Sha>1bd010f8586f02446458c3651ce526d9c922c9c3</Sha>
@@ -53,7 +33,6 @@
     <Dependency Name="Microsoft.NET.Sdk.WindowsDesktop" Version="3.1.0-preview1.19462.15" CoherentParentDependency="Microsoft.NETCore.App">
       <Uri>https://github.com/dotnet/wpf</Uri>
       <Sha>acd0da083a426b222a54201c9f37860da50a906a</Sha>
->>>>>>> 25e61b44
     </Dependency>
     <Dependency Name="NuGet.Build.Tasks" Version="5.3.0-rtm.6192">
       <Uri>https://github.com/NuGet/NuGet.Client</Uri>
@@ -71,19 +50,6 @@
       <Uri>https://github.com/mono/linker</Uri>
       <Sha>1127689f262d52ea8ff68ef03d706fa62b3b40a1</Sha>
     </Dependency>
-<<<<<<< HEAD
-    <Dependency Name="System.CodeDom" Version="4.6.0" CoherentParentDependency="Microsoft.NETCore.App">
-      <Uri>https://github.com/dotnet/corefx</Uri>
-      <Sha>4ac4c0367003fe3973a3648eb0715ddb0e3bbcea</Sha>
-    </Dependency>
-    <Dependency Name="System.Security.Cryptography.ProtectedData" Version="4.6.0" CoherentParentDependency="Microsoft.NETCore.App">
-      <Uri>https://github.com/dotnet/corefx</Uri>
-      <Sha>4ac4c0367003fe3973a3648eb0715ddb0e3bbcea</Sha>
-    </Dependency>
-    <Dependency Name="System.Text.Encoding.CodePages" Version="4.6.0" CoherentParentDependency="Microsoft.NETCore.App">
-      <Uri>https://github.com/dotnet/corefx</Uri>
-      <Sha>4ac4c0367003fe3973a3648eb0715ddb0e3bbcea</Sha>
-=======
     <Dependency Name="System.CodeDom" Version="4.7.0-preview1.19463.3" CoherentParentDependency="Microsoft.NETCore.App">
       <Uri>https://github.com/dotnet/corefx</Uri>
       <Sha>d0f0bfa5b123b4c1183c889cf4017bb529675502</Sha>
@@ -95,7 +61,6 @@
     <Dependency Name="System.Text.Encoding.CodePages" Version="4.7.0-preview1.19463.3" CoherentParentDependency="Microsoft.NETCore.App">
       <Uri>https://github.com/dotnet/corefx</Uri>
       <Sha>d0f0bfa5b123b4c1183c889cf4017bb529675502</Sha>
->>>>>>> 25e61b44
     </Dependency>
   </ProductDependencies>
   <ToolsetDependencies>
