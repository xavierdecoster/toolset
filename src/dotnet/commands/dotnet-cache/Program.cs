--- conflicted
+++ resolved
@@ -9,11 +9,8 @@
 using System.Diagnostics;
 using System;
 using System.IO;
-<<<<<<< HEAD
+using System.Linq;
 using Parser = Microsoft.DotNet.Cli.Parser;
-=======
-using System.Linq;
->>>>>>> 58bf70a4
 
 namespace Microsoft.DotNet.Tools.Cache
 {
@@ -28,13 +25,7 @@
         {
             var msbuildArgs = new List<string>();
 
-<<<<<<< HEAD
             var parser = Parser.Instance;
-=======
-            CommandOption projectArguments = app.Option(
-                $"-e|--entries <{LocalizableStrings.ProjectEntries}>", LocalizableStrings.ProjectEntryDescription,
-                CommandOptionType.MultipleValue);
->>>>>>> 58bf70a4
 
             var result = parser.ParseFrom("dotnet cache", args);
 
@@ -53,80 +44,7 @@
 
             msbuildArgs.AddRange(appliedBuildOptions.OptionValuesToBeForwarded());
 
-<<<<<<< HEAD
             msbuildArgs.AddRange(appliedBuildOptions.Arguments);
-=======
-            List<string> msbuildArgs = null;
-            app.OnExecute(() =>
-            {
-                msbuildArgs = new List<string>();
-
-                if (!projectArguments.HasValue())
-                {
-                    throw new InvalidOperationException(LocalizableStrings.SpecifyEntries).DisplayAsError();
-                }
-
-                msbuildArgs.Add("/t:ComposeCache");
-                msbuildArgs.Add(projectArguments.Values[0]);
-                var additionalProjectsargs = projectArguments.Values.Skip(1);
-
-                if (additionalProjectsargs.Count() > 0)
-                {
-                    msbuildArgs.Add($"/p:AdditionalProjects={string.Join("%3B", additionalProjectsargs)}");
-                }
-
-                if (!string.IsNullOrEmpty(frameworkOption.Value()))
-                {
-                    msbuildArgs.Add($"/p:TargetFramework={frameworkOption.Value()}");
-                }
-
-                if (!string.IsNullOrEmpty(runtimeOption.Value()))
-                {
-                    msbuildArgs.Add($"/p:RuntimeIdentifier={runtimeOption.Value()}");
-                }
-
-                if (!string.IsNullOrEmpty(outputOption.Value()))
-                {
-                    var outputPath = Path.GetFullPath(outputOption.Value());
-                    msbuildArgs.Add($"/p:ComposeDir={outputPath}");
-                }
-
-                if (!string.IsNullOrEmpty(fxOption.Value()))
-                {
-                    msbuildArgs.Add($"/p:FX_Version={fxOption.Value()}");
-                }
-
-                if (!string.IsNullOrEmpty(workingDir.Value()))
-                {
-                    msbuildArgs.Add($"/p:ComposeWorkingDir={workingDir.Value()}");
-                }
-
-                if (skipOptimizationOption.HasValue())
-                {
-                    msbuildArgs.Add($"/p:SkipOptimization=true");
-                }
-
-                if (preserveWorkingDir.HasValue())
-                {
-                    msbuildArgs.Add($"/p:PreserveComposeWorkingDir=true");
-                }
-
-                if (!string.IsNullOrEmpty(verbosityOption.Value()))
-                {
-                    msbuildArgs.Add($"/verbosity:{verbosityOption.Value()}");
-                }
-
-                msbuildArgs.AddRange(app.RemainingArguments);
-
-                return 0;
-            });
-
-            int exitCode = app.Execute(args);
-            if (msbuildArgs == null)
-            {
-                throw new CommandCreationException(exitCode);
-            }
->>>>>>> 58bf70a4
 
             return new CacheCommand(msbuildArgs, msbuildPath);
         }
