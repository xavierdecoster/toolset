--- conflicted
+++ resolved
@@ -904,14 +904,11 @@
       <trans-unit id="SolutionOrProjectArgumentName">
         <source>PROJECT | SOLUTION</source>
         <target state="translated">專案 | 解決方案</target>
-<<<<<<< HEAD
-=======
         <note />
       </trans-unit>
       <trans-unit id="CommandInteractiveOptionDescription">
         <source>Allows the command to stop and wait for user input or action (for example to complete authentication).</source>
         <target state="translated">允許命令停止並等候使用者輸入或動作 (例如: 完成驗證)。</target>
->>>>>>> 8a7ff678
         <note />
       </trans-unit>
     </body>
